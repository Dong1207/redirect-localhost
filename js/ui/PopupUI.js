/**
 * PopupUI.js - Main UI controller for the popup
 */
import { RuleUI } from './RuleUI.js';
import { SectionUI } from './SectionUI.js';
import { HistoryUI } from './HistoryUI.js';
import { ImportExportUI } from './ImportExportUI.js';
import { URLUtils } from '../../utils.js';

/**
 * Manages the popup UI
 */
export class PopupUI {
  /**
   * Create a new PopupUI instance
   * @param {Object} elements - DOM elements
   * @param {Object} ruleManager - Rule manager
   */
  constructor(elements, ruleManager) {
    this.elements = elements;
    this.ruleManager = ruleManager;
    
    // Create event handlers for rules
    this.ruleHandlers = {
      updateRuleFromForm: this.updateRuleFromForm.bind(this),
      toggleRuleActive: this.toggleRuleActive.bind(this),
      deleteRule: this.deleteRule.bind(this),
      makeRuleTitleEditable: this.makeRuleTitleEditable.bind(this)
    };
    
    // Create event handlers for sections
    this.sectionHandlers = {
      addNewRuleToSection: this.addNewRuleToSection.bind(this),
      toggleSectionActive: this.toggleSectionActive.bind(this),
      editSectionName: this.editSectionName.bind(this),
      deleteSection: this.deleteSection.bind(this),
      makeElementEditable: this.makeElementEditable.bind(this)
    };
  }

  /**
   * Initialize the UI
   */
  async init() {
    await this.updateRedirectCount();
    this.setupEventListeners();
    this.setupTabs();
    this.displaySections();
    this.loadRedirectHistory();
  }

  /**
   * Set up event listeners for UI elements
   */
  setupEventListeners() {
    // Main controls
    this.elements.enableToggle.addEventListener("change", () =>
      this.toggleRedirect()
    );
    
    this.elements.addSectionBtn.addEventListener("click", () =>
      this.addNewSection()
    );
    
    this.elements.debugBtn.addEventListener("click", () =>
      this.toggleDebugPanel()
    );

    // Debug panel event listeners
    this.elements.clearHistoryBtn.addEventListener("click", () =>
      this.clearRedirectHistory()
    );

    this.elements.exportRulesBtn.addEventListener("click", () => {
      const container = this.elements.importRulesBtn.closest(".import-export");
      ImportExportUI.exportRules(this.ruleManager.rules, container);
    });

    this.elements.importRulesBtn.addEventListener("click", () => {
      const container = this.elements.importRulesBtn.closest(".import-export");

      ImportExportUI.importRules(async (importedRules, error) => {
        if (error) {
          ImportExportUI.showStatus(
            `Error importing rules: ${error.message}`,
            false,
            container
          );
          return;
        }

        if (!importedRules || importedRules.length === 0) {
          ImportExportUI.showStatus(
            "No valid rules found in the file.",
            false,
            container
          );
          return;
        }

<<<<<<< HEAD
        const duplicates = [];
        const newRules = [];

        importedRules.forEach((rule) => {
          const index = this.ruleManager.findRule(rule);
          if (index !== -1) duplicates.push({rule, index});
          else newRules.push(rule);
        });

        let updatedCount = 0;
        let overwrite = true;
        if (duplicates.length > 0) {
          overwrite = confirm(
            `Found ${duplicates.length} rule${duplicates.length > 1 ? 's' : ''} with the same name. Overwrite existing?`
          );
          if (overwrite) {
            duplicates.forEach(({rule, index}) => {
              this.ruleManager.updateRule(index, rule);
              updatedCount++;
            });
          }
        }

        newRules.forEach((rule) => this.ruleManager.rules.push(rule));

        const appliedRules = overwrite
          ? newRules.concat(duplicates.map((d) => d.rule))
          : newRules;

        appliedRules.forEach((rule) => {
=======
        importedRules.forEach(rule => {
          const existingRule = this.ruleManager.findRule(rule);
          if (existingRule) {
            rule.section = existingRule.section;
            this.ruleManager.updateRule(existingRule, rule);
          } else {
            this.ruleManager.addRule(rule);
          }
        });

        importedRules.forEach(rule => {
>>>>>>> bd9df603
          if (!this.ruleManager.sections[rule.section]) {
            this.ruleManager.sections[rule.section] = {enabled: true};
          }
        });

        await this.ruleManager.saveRules();
        this.displaySections();

<<<<<<< HEAD
        const addedCount = newRules.length;
        const messages = [];
        if (addedCount)
          messages.push(`${addedCount} new rule${addedCount > 1 ? 's' : ''} added`);
        if (updatedCount)
          messages.push(`${updatedCount} rule${updatedCount > 1 ? 's' : ''} updated`);

        ImportExportUI.showStatus(
          messages.length
            ? `Successfully imported ${messages.join(' and ')}.`
            : 'No new rules were imported.',
=======
        ImportExportUI.showStatus(
          `Successfully imported ${importedRules.length} rules.`,
>>>>>>> bd9df603
          true,
          container
        );
      });
    });
    
    // Debug toggle setup
    chrome.storage.local.get(["debugToPage"], (result) => {
      this.elements.debugToPageToggle.checked = result.debugToPage === true;
    });
    
    this.elements.debugToPageToggle.addEventListener("change", () => {
      const enabled = this.elements.debugToPageToggle.checked;
      chrome.runtime.sendMessage(
        {action: "toggleDebugToPage", enabled},
        (response) => {
          if (
            response?.debugEnabled !== undefined &&
            response.debugEnabled !== enabled
          ) {
            this.elements.debugToPageToggle.checked = response.debugEnabled;
          }
        }
      );
      chrome.storage.local.set({debugToPage: enabled});
    });
  }

  /**
   * Set up tab navigation
   */
  setupTabs() {
    // Create a mapping of tab IDs to content elements
    const tabMapping = {
      history: document.getElementById("historyTab"),
      tools: document.getElementById("toolsTab"),
    };

    this.elements.tabs.forEach((tab) => {
      tab.addEventListener("click", () => {
        const tabId = tab.getAttribute("data-tab");
        
        // Update active tab
        this.elements.tabs.forEach((t) =>
          t.classList.remove("debug__tab--active")
        );
        tab.classList.add("debug__tab--active");

        // Update active content
        this.elements.tabContents.forEach((content) => {
          content.classList.remove("debug__content--active");
        });

        // Find the corresponding content element and make it active
        const contentElement = tabMapping[tabId];
        if (contentElement) {
          contentElement.classList.add("debug__content--active");
        }
      });
    });
  }

  /**
   * Toggle the redirect functionality
   */
  async toggleRedirect() {
    await this.ruleManager.setEnabled(this.elements.enableToggle.checked);
    this.updateAllRuleStatuses();
  }

  /**
   * Update the redirect count display
   */
  async updateRedirectCount() {
    return new Promise((resolve) => {
      chrome.storage.local.get(["redirectCount"], (result) => {
        this.elements.redirectCountElem.textContent = result.redirectCount || 0;
        chrome.runtime.sendMessage({action: "getRedirectCount"}, (response) => {
          if (response?.count !== undefined) {
            this.elements.redirectCountElem.textContent = response.count;
          }
          resolve();
        });
      });
    });
  }

  /**
   * Display all sections in the UI
   */
  displaySections() {
    const sectionsContainer = this.elements.rulesContainer;
    
    // Remove all existing sections
    const existingSections = sectionsContainer.querySelectorAll(".section");
    existingSections.forEach((section) => section.remove());
    
    // Get all sections
    const sections = this.ruleManager.getSections();
    
    // If no sections exist, create a default section
    if (sections.length === 0) {
      this.ruleManager.setSectionEnabled("Default", true);
      this.ruleManager.saveRules();
      sections.push("Default");
    }
    
    // Display sections with their rules
    sections.forEach((sectionName) => {
      const isEnabled = this.ruleManager.isSectionEnabled(sectionName);
      const sectionElement = SectionUI.createSectionElement(
        sectionName, 
        isEnabled, 
        this.sectionHandlers
      );
      
      // Get the rules container for this section
      const rulesContainer = sectionElement.querySelector(".section__rules");
      
      // Display rules for this section
      SectionUI.displayRulesForSection(
        sectionName,
        rulesContainer,
        this.ruleManager.rules,
        this.elements.ruleTemplate,
        this.ruleHandlers
      );
      
      sectionsContainer.appendChild(sectionElement);
    });
    
    // Update all rule statuses
    this.updateAllRuleStatuses();
  }

  /**
   * Update a rule from form data
   */
  async updateRuleFromForm(index, ruleElement) {
    const fromUrlInput = ruleElement.querySelector(".from-url-input");
    const toUrlInput = ruleElement.querySelector(".to-url-input");
    const fromUrl = fromUrlInput.value.trim();
    const toUrl = toUrlInput.value.trim();
    
    // Remove any existing error styling
    fromUrlInput.classList.remove("rule__input--error");
    toUrlInput.classList.remove("rule__input--error");
    RuleUI.removeValidationError(fromUrlInput);
    RuleUI.removeValidationError(toUrlInput);
    
    const data = {fromUrl, toUrl};
    
    // Check if URLs are valid
    const isFromUrlValid = URLUtils.isValidRedirectUrl(fromUrl);
    const isToUrlValid = URLUtils.isValidRedirectUrl(toUrl);
    
    // If either URL is invalid, disable the rule
    if (!isFromUrlValid || !isToUrlValid) data.disabled = true;
    
    this.ruleManager.updateRule(index, data);
    await this.ruleManager.saveRules();
    
    const rule = this.ruleManager.rules[index];
    RuleUI.updateRuleTitle(ruleElement, rule);
    
    // Update rule status after changing URLs
    const sectionEnabled =
      !rule.section || this.ruleManager.isSectionEnabled(rule.section);
    RuleUI.updateRuleStatus(
      ruleElement,
      rule,
      this.ruleManager.enabled && sectionEnabled,
      sectionEnabled
    );
  }

  /**
   * Delete a rule
   */
  async deleteRule(index) {
    this.ruleManager.deleteRule(index);
    await this.ruleManager.saveRules();
    this.displaySections();
  }

  /**
   * Toggle a rule's active state
   */
  async toggleRuleActive(index) {
    const rule = this.ruleManager.rules[index];
    if (!rule) return;
    
    // Toggle the disabled state
    rule.disabled = !rule.disabled;
    
    // Save changes first
    await this.ruleManager.saveRules();
    
    // Update UI after saving
    const ruleElement = document.querySelector(`.rule[data-index="${index}"]`);
    if (ruleElement) {
      const sectionEnabled =
        !rule.section || this.ruleManager.isSectionEnabled(rule.section);
      
      // Add a visual feedback effect when toggling
      const toggleBtn = ruleElement.querySelector(".rule__toggle-btn");
      const statusIndicator = ruleElement.querySelector(".rule__status");
      
      if (toggleBtn) {
        // Add a quick flash effect
        toggleBtn.classList.add("button-flash");
        setTimeout(() => {
          toggleBtn.classList.remove("button-flash");
        }, 300);
        
        // Update toggle button state immediately
        if (rule.disabled) {
          toggleBtn.classList.add("rule__toggle-btn--inactive");
        } else {
          toggleBtn.classList.remove("rule__toggle-btn--inactive");
        }
      }
      
      if (statusIndicator) {
        // Update status indicator immediately
        if (this.ruleManager.enabled && !rule.disabled && sectionEnabled) {
          statusIndicator.classList.remove("rule__status--inactive");
          statusIndicator.classList.add("rule__status--active");
          statusIndicator.title = "Rule is active";
        } else {
          statusIndicator.classList.remove("rule__status--active");
          statusIndicator.classList.add("rule__status--inactive");
          
          if (rule.disabled) {
            statusIndicator.title = "Rule is disabled";
          } else if (!sectionEnabled) {
            statusIndicator.title = "Section is disabled";
          } else if (!this.ruleManager.enabled) {
            statusIndicator.title = "Redirect is globally disabled";
          }
        }
      }
      
      // Also update the full rule status
      RuleUI.updateRuleStatus(
        ruleElement,
        rule,
        this.ruleManager.enabled && sectionEnabled,
        sectionEnabled
      );
      
      // Update rule element data attribute
      if (rule.disabled) {
        ruleElement.setAttribute("data-disabled", "true");
      } else {
        ruleElement.removeAttribute("data-disabled");
      }
    }
  }

  /**
   * Update all rule status indicators
   */
  updateAllRuleStatuses() {
    document.querySelectorAll(".rule").forEach((ruleElement) => {
      const ruleIndex = ruleElement.dataset.index;
      if (ruleIndex !== undefined && this.ruleManager.rules[ruleIndex]) {
        const rule = this.ruleManager.rules[ruleIndex];
        const sectionEnabled =
          !rule.section || this.ruleManager.isSectionEnabled(rule.section);
        RuleUI.updateRuleStatus(
          ruleElement,
          rule,
          this.ruleManager.enabled && sectionEnabled,
          sectionEnabled
        );
      }
    });
  }

  /**
   * Make a rule title editable
   */
  makeRuleTitleEditable(ruleTitle, rule, index) {
    RuleUI.makeRuleTitleEditable(
      ruleTitle, 
      rule, 
      index, 
      async () => await this.ruleManager.saveRules()
    );
  }

  /**
   * Toggle a section's active state
   */
  async toggleSectionActive(sectionName) {
    const isEnabled = this.ruleManager.isSectionEnabled(sectionName);
    this.ruleManager.setSectionEnabled(sectionName, !isEnabled);
    
    // Update UI
    const sectionElement = document.querySelector(
      `.section[data-section="${sectionName}"]`
    );
    if (sectionElement) {
      SectionUI.updateSectionStatus(sectionElement, !isEnabled);
    }
    
    // Update rule statuses
    this.updateAllRuleStatuses();
    
    // Save changes
    await this.ruleManager.saveRules();
  }

  /**
   * Add a new section with a default rule
   */
  async addNewSection() {
    // Create a default section name
    let sectionName = "New Section";
    let counter = 1;
    
    // Check if section already exists and generate a unique name
    const existingSections = this.ruleManager.getSections();
    while (existingSections.includes(sectionName)) {
      sectionName = `New Section ${counter++}`;
    }
    
    // Create the section
    this.ruleManager.setSectionEnabled(sectionName, true);
    
    // Add a default rule to the section
    const newRuleIndex = this.ruleManager.addRule();
    this.ruleManager.rules[newRuleIndex].section = sectionName;
    this.ruleManager.rules[newRuleIndex].name = "New Rule";
    
    // Save changes
    await this.ruleManager.saveRules();
    
    // Update the UI
    this.displaySections();
    
    // Find the newly created section element and make the title editable
    setTimeout(() => {
      const sectionElements = document.querySelectorAll(".section");
      for (const element of sectionElements) {
        if (element.getAttribute("data-section") === sectionName) {
          const titleElement = element.querySelector(".section__title");
          this.makeElementEditable(titleElement, sectionName);
          break;
        }
      }
    }, 100);
  }

  /**
   * Delete a section
   */
  async deleteSection(sectionName) {
    // Get all sections
    const sections = this.ruleManager.getSections();
    
    // If this is the only section, don't allow deletion
    if (sections.length === 1) {
      alert("Cannot delete the only section. At least one section must exist.");
      return;
    }
    
    // Get rules in this section
    const rulesInSection = this.ruleManager.rules.filter(
      (rule) => rule.section === sectionName
    );
    
    // Confirm deletion with a single modal that includes rule count
    let confirmMessage = `Are you sure you want to delete the section "${sectionName}"`;
    if (rulesInSection.length > 0) {
      confirmMessage += ` and ${rulesInSection.length} rule(s) in it`;
    }
    confirmMessage += "?";
    
    if (!confirm(confirmMessage)) return;
    
    // Remove all rules in this section
    this.ruleManager.rules = this.ruleManager.rules.filter(
      (rule) => rule.section !== sectionName
    );
    
    // Remove section from sections object
    delete this.ruleManager.sections[sectionName];
    
    // Save changes
    await this.ruleManager.saveRules();
    
    // Update UI
    this.displaySections();
  }

  /**
   * Edit section name
   */
  async editSectionName(sectionName) {
    // Find the section element
    const sectionElements = document.querySelectorAll(".section");
    for (const element of sectionElements) {
      if (element.getAttribute("data-section") === sectionName) {
        const titleElement = element.querySelector(".section__title");
        this.makeElementEditable(titleElement, sectionName);
        break;
      }
    }
  }

  /**
   * Make an element editable inline
   */
  makeElementEditable(element, sectionName) {
    SectionUI.makeElementEditable(
      element, 
      sectionName, 
      async (newName) => {
        // Check if section already exists
        const existingSections = this.ruleManager.getSections();
        if (existingSections.includes(newName)) {
          alert(`Section "${newName}" already exists.`);
          return false;
        }
        
        // Update section name in rules
        this.ruleManager.rules.forEach((rule) => {
          if (rule.section === sectionName) rule.section = newName;
        });
        
        // Update section name in sections object
        if (this.ruleManager.sections[sectionName] !== undefined) {
          const sectionState = this.ruleManager.sections[sectionName];
          this.ruleManager.sections[newName] = sectionState;
          delete this.ruleManager.sections[sectionName];
        }
        
        // Save changes
        await this.ruleManager.saveRules();
        
        // Update UI
        this.displaySections();
        
        return true;
      }
    );
  }

  /**
   * Add a new rule to a specific section
   */
  async addNewRuleToSection(sectionName) {
    // Create a new rule with default valid URLs
    const newRuleIndex = this.ruleManager.addRule();
    
    // Set the section for this rule and default valid URLs
    const rule = this.ruleManager.rules[newRuleIndex];
    rule.section = sectionName;
    rule.fromUrl = "https://example.com/**";
    rule.toUrl = "http://localhost:3000/**";
    
    // Save the rules
    await this.ruleManager.saveRules();
    
    // Refresh the sections display
    this.displaySections();
  }

  /**
   * Toggle debug panel visibility
   */
  toggleDebugPanel() {
    const wasHidden = this.elements.debugPanel.classList.contains("hidden");
    this.elements.debugPanel.classList.toggle("hidden");

    // If the panel is now visible (was previously hidden)
    if (wasHidden) {
      this.loadRedirectHistory();

      // Create a mapping of tab IDs to content elements
      const tabMapping = {
        history: document.getElementById("historyTab"),
        tools: document.getElementById("toolsTab"),
      };

      // Make sure the first tab (history) is active
      const historyTab = this.elements.tabs[0];
      const toolsTab = this.elements.tabs[1];

      if (historyTab && toolsTab) {
        // Activate history tab
        historyTab.classList.add("debug__tab--active");
        toolsTab.classList.remove("debug__tab--active");

        // Activate history content
        if (tabMapping.history && tabMapping.tools) {
          tabMapping.history.classList.add("debug__content--active");
          tabMapping.tools.classList.remove("debug__content--active");
        }
      }
    }
  }

  /**
   * Load redirect history
   */
  loadRedirectHistory() {
    HistoryUI.loadRedirectHistory(this.elements.redirectHistory);
  }

  /**
   * Clear redirect history
   */
  clearRedirectHistory() {
    HistoryUI.clearRedirectHistory(this.elements.redirectHistory);
  }
}<|MERGE_RESOLUTION|>--- conflicted
+++ resolved
@@ -66,6 +66,7 @@
       this.toggleDebugPanel()
     );
 
+
     // Debug panel event listeners
     this.elements.clearHistoryBtn.addEventListener("click", () =>
       this.clearRedirectHistory()
@@ -98,7 +99,6 @@
           return;
         }
 
-<<<<<<< HEAD
         const duplicates = [];
         const newRules = [];
 
@@ -129,19 +129,6 @@
           : newRules;
 
         appliedRules.forEach((rule) => {
-=======
-        importedRules.forEach(rule => {
-          const existingRule = this.ruleManager.findRule(rule);
-          if (existingRule) {
-            rule.section = existingRule.section;
-            this.ruleManager.updateRule(existingRule, rule);
-          } else {
-            this.ruleManager.addRule(rule);
-          }
-        });
-
-        importedRules.forEach(rule => {
->>>>>>> bd9df603
           if (!this.ruleManager.sections[rule.section]) {
             this.ruleManager.sections[rule.section] = {enabled: true};
           }
@@ -150,7 +137,6 @@
         await this.ruleManager.saveRules();
         this.displaySections();
 
-<<<<<<< HEAD
         const addedCount = newRules.length;
         const messages = [];
         if (addedCount)
@@ -162,10 +148,6 @@
           messages.length
             ? `Successfully imported ${messages.join(' and ')}.`
             : 'No new rules were imported.',
-=======
-        ImportExportUI.showStatus(
-          `Successfully imported ${importedRules.length} rules.`,
->>>>>>> bd9df603
           true,
           container
         );
@@ -684,4 +666,5 @@
   clearRedirectHistory() {
     HistoryUI.clearRedirectHistory(this.elements.redirectHistory);
   }
+}
 }